# GraphQL Plug

[![Build Status](https://travis-ci.org/joshprice/plug_graphql.svg)](https://travis-ci.org/joshprice/plug_graphql)
[![Public Slack Discussion](https://graphql-slack.herokuapp.com/badge.svg)](https://graphql-slack.herokuapp.com/)

`plug_graphql` is a Plug integration for the [GraphQL Elixir](https://github.com/joshprice/graphql-elixir) implementation of Facebook's GraphQL.

This Plug allows you to easily mount a GraphQL endpoint in Phoenix. This example project shows you how:

* [Phoenix GraphQL example project](https://github.com/joshprice/hello_graphql_phoenix)


## Installation

  1. Make a new Phoenix app, or add it to your existing app.

    ```sh
    mix phoenix.new hello_graphql --no-ecto
    cd hello_graphql
    ```

    ```sh
    git clone https://github.com/joshprice/hello_graphql_phoenix
    ```

  2. Add `plug_graphql` to your list of dependencies and applications in `mix.exs` and install the package with `mix deps.get`.

    ```elixir
    def application do
      # Add the application to your list of applications.
      # This will ensure that it will be included in a release.
      [applications: [:logger, :plug_graphql]]
    end

    def deps do
      [{:plug_graphql, "~> 0.1.0"}]
    end
    ```

## Usage

  1. Define a simple schema in `web/graphql/test_schema.ex`:

    ```elixir
    defmodule TestSchema do
      def schema do
        %GraphQL.Schema{
          query: %GraphQL.ObjectType{
            name: "Hello",
            fields: %{
              greeting: %{
<<<<<<< HEAD
                type: "String",
                resolve: &TestSchema.greeting/3
=======
                type: %String{},
                resolve: {TestSchema, :greeting}
>>>>>>> 1879e622
              }
            }
          }
        }
      end

      def greeting(_, %{name: name}, _), do: "Hello, #{name}!"
      def greeting(_, _, _), do: "Hello, world!"
    end
    ```

  2. Your `api` pipeline should have this as a minimum:

    ```elixir
    pipeline :api do
      plug :accepts, ["json"]
    end
    ```

  3. Mount the GraphQL endpoint as follows:

    ```elixir
    scope "/api" do
      pipe_through :api

      forward "/", GraphQL.Plug.Endpoint, schema: {TestSchema, :schema}
    end
    ```

  4. Start Phoenix

    ```sh
    mix phoenix.server
    ```

  5. Open your browser to `http://localhost:4000/api?query={greeting}` and you should see something like this:

    ```json
    {
      "data": {
        "greeting": "Hello, world!"
      }
    }
    ```

## Contributions

This is pretty early days, the graphql execution engine needs a lot more work to be useful.

However we can't get there without your help, so any questions, bug reports, feedback,
feature requests and/or PRs are most welcome!

## Acknowledgements

Thanks and appreciation goes to the following contributors for answering many questions and providing helpful feedback:

* Daniel Neighman (https://github.com/hassox)
* Chris McCord (https://github.com/chrismccord)

Thanks also to everyone who has submitted PRs, logged issues, given feedback or asked questions.<|MERGE_RESOLUTION|>--- conflicted
+++ resolved
@@ -49,13 +49,8 @@
             name: "Hello",
             fields: %{
               greeting: %{
-<<<<<<< HEAD
-                type: "String",
-                resolve: &TestSchema.greeting/3
-=======
                 type: %String{},
                 resolve: {TestSchema, :greeting}
->>>>>>> 1879e622
               }
             }
           }
